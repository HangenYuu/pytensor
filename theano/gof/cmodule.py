"""Generate and compile C modules for Python, 
"""
import os, tempfile, StringIO, sys, logging, subprocess, cPickle, atexit, time, shutil, stat
import distutils.sysconfig
import numpy.distutils #TODO: TensorType should handle this

import compilelock # we will abuse the lockfile mechanism when reading and writing the registry

_logger=logging.getLogger("theano.gof.cmodule")
_logger.setLevel(logging.INFO)

def error(*args):
    #sys.stderr.write('ERROR:'+ ' '.join(str(a) for a in args)+'\n')
    _logger.error("ERROR: "+' '.join(str(a) for a in args))
def warning(*args):
    #sys.stderr.write('WARNING:'+ ' '.join(str(a) for a in args)+'\n')
    _logger.warning("WARNING: "+' '.join(str(a) for a in args))
def info(*args):
    #sys.stderr.write('INFO:'+ ' '.join(str(a) for a in args)+'\n')
    _logger.info("INFO: "+' '.join(str(a) for a in args))
def debug(*args):
    #sys.stderr.write('DEBUG:'+ ' '.join(str(a) for a in args)+'\n')
    _logger.debug("DEBUG: "+' '.join(str(a) for a in args))

METH_VARARGS="METH_VARARGS"
METH_NOARGS="METH_NOARGS"

class ExtFunction(object):
    """A C function to put into a DynamicModule """

    name = ""
    """string - function's name"""

    code_block = ""
    """string - the entire code for the function.  Has the form ``static PyObject*
    <name>([...]){ ... }

    See Python's C API Reference for how to write c functions for python modules.
    """

    method = ""
    """str - calling method for this function (i.e. 'METH_VARARGS', 'METH_NOARGS')"""

    doc = ""
    """str - documentation string for this function"""

    def __init__(self, name, code_block, method, doc="undocumented"):
        self.name = name
        self.code_block = code_block
        self.method = method
        self.doc = doc

    def method_decl(self):
        """Returns the signature for this function that goes into the DynamicModule's method table"""
        return '\t{"%s", %s, %s, "%s"}' %(self.name, self.name, self.method, self.doc)

class DynamicModule(object):
    def __init__(self, name):
        self.name = name
        self.support_code = []
        self.functions = []
        self.includes = ["<Python.h>", "<iostream>"]
        self.includes.append('<numpy/arrayobject.h>') #TODO: this should come from TensorType
        self.init_blocks = ['import_array();'] #TODO: from TensorType

    def print_methoddef(self, stream):
        print >> stream, "static PyMethodDef MyMethods[] = {"
        for f in self.functions:
            print >> stream, f.method_decl(), ','
        print >> stream, "\t{NULL, NULL, 0, NULL}"
        print >> stream, "};"

    def print_init(self, stream):
        print >> stream, "PyMODINIT_FUNC init%s(void){" % self.name
        for b in self.init_blocks:
            print >> stream, '  ', b
        print >> stream, '  ', '(void) Py_InitModule("%s", MyMethods);' % self.name
        print >> stream, "}"


    def add_include(self, str):
        self.includes.append(str)
    def add_init_code(self, code):
        self.init_blocks.append(code)
    def add_support_code(self, code):
        if code not in self.support_code: #TODO: KLUDGE
            self.support_code.append(code)

    def add_function(self, fn):
        self.functions.append(fn)


    def code(self):
        sio = StringIO.StringIO()
        for inc in self.includes:
            print >> sio, "#include", inc

        print  >> sio, "//////////////////////"
        print  >> sio, "////  Support Code"
        print  >> sio, "//////////////////////"
        for sc in self.support_code:
            print >> sio, sc

        print  >> sio, "//////////////////////"
        print  >> sio, "////  Functions"
        print  >> sio, "//////////////////////"
        for f in self.functions:
            print >> sio, f.code_block

        print  >> sio, "//////////////////////"
        print  >> sio, "////  Module init"
        print  >> sio, "//////////////////////"
        self.print_methoddef(sio)
        self.print_init(sio)

        return sio.getvalue()

    def list_code(self, ofile=sys.stdout):
        """Print out the code with line numbers to `ofile` """
        for i, line in enumerate(self.code().split('\n')):
            print >> ofile, '%4i'%(i+1), line
        ofile.flush()

    #TODO: add_type

def dlimport(fullpath, suffix=None):
    """Dynamically load a .so, .pyd, .dll, or .py file

    :type fullpath: string
    :param fullpath: a fully-qualified path do a compiled python module
    :param suffix: a suffix to strip from the end of fullpath to get the import name
    :type suffix: string

    :returns: the dynamically loaded module (from __import__)

    """
    if suffix is None:
        if fullpath.endswith('.so'):
            suffix = '.so'
        elif fullpath.endswith('.pyd'):
            suffix = '.pyd'
        elif fullpath.endswith('.dll'):
            suffix = '.dll'
        elif fullpath.endswith('.py'):
            suffix = '.py'
        else:
            suffix = ''
    rval = None
    if fullpath.endswith(suffix):
        module_name = '.'.join(fullpath.split(os.path.sep)[-2:])[:-len(suffix)]
    else:
        raise ValueError('path has wrong suffix', (fullpath, suffix))
    workdir = fullpath[:-len(module_name)- 1 - len(suffix)]
    #debug("WORKDIR", workdir)
    #debug("module_name", module_name)

    pathcopy = list(sys.path)
    sys.path = [workdir]
    try:
        rval = __import__(module_name, {}, {}, [module_name])
        if not rval:
            error('__import__ failed', fullpath)
    finally:
        sys.path = pathcopy

    assert fullpath.startswith(rval.__file__)
    return rval

def last_access_time(path):
    """Return the number of seconds since the epoch of the last access of a given file"""
    return os.stat(path)[stat.ST_ATIME]

def module_name_from_dir(dirname):
    """Scan the contents of a cache directory and return full path of the dynamic lib in it.
    """
    files = os.listdir(dirname)
    names = [file for file in files if file.endswith('.so') or
                                       file.endswith('.pyd')]
    if len(names) != 1:
        raise Exception('Failed to load dynamic libraries from dir', dirname)
    return os.path.join(dirname, names[0])

class ModuleCache(object):
    """Interface to the cache of dynamically compiled modules on disk

    Note that this interface does not assume exclusive use of the cache directory.
    It is built to handle the case where multiple programs are also using instances of this
    class to manage the same directory.


    The cache works on the basis of keys.  Keys are used to uniquely identify a dynamic module.
    Keys should be tuples of length 2: (version, rest)
    The ``rest`` can be anything hashable and picklable, that uniquely identifies the
    computation in the module.

    The ``version`` should be a hierarchy of tuples of integers.
    If the ``version`` is either 0 or (), then the corresponding module is unversioned, and
    will be deleted in an atexit() handler.
    If the ``version`` is neither 0 nor (), then the module will be kept in the cache between
    processes, but it may be deleted if another key comes
    along that has the same ``rest``, and a ``version`` that is considered higher than the
    first one.  
    
    :todo: Versioning functionality is planned for implementation later, it is not implemented
    yet.

    """

    dirname = ""
    """The working directory that is managed by this interface"""

    module_from_name = {}
    """maps module names to loaded module objects"""
    
    entry_from_key = {}
    """Maps keys to the filename of a .so/.pyd.
    """

    stats = []
    """A list with counters for the number of hits, loads, compiles issued by module_from_key()
    """

    force_fresh = False
    """True -> Ignore previously-compiled modules
    """

    loaded_key_pkl = set()
    """set of all key.pkl files that have been loaded.
    """

    def __init__(self, dirname, force_fresh=None, check_for_broken_eq=True):
        """
        :param check_for_broken_eq: A bad __eq__ implemenation can break this cache mechanism.
        This option turns on a not-too-expensive sanity check during the load of an old cache
        file.
        """
        self.dirname = dirname
        self.module_from_name = dict(self.module_from_name)
        self.entry_from_key = dict(self.entry_from_key)
        self.stats = [0, 0, 0]
        self.force_fresh = self.force_fresh if force_fresh is None else force_fresh
        self.loaded_key_pkl = set()

        self.refresh()

        if check_for_broken_eq:
            for k0 in self.entry_from_key:
                for k1 in self.entry_from_key:
                    if k0 == k1 and not (k0 is k1):
                        warning(("The __eq__ and __hash__ functions are broken for some element"
                                " in the following two keys. The cache mechanism will say that"
                                " graphs like this need recompiling, when they could have been"
                                " retrieved):"))
                        warning("Key 0:", k0)
                        warning("Key 1:", k1)

    def refresh(self):
        """Update self.entry_from_key by walking the cache directory structure.

        Add entries that are not in the entry_from_key dictionary.

        Remove entries which have been removed from the filesystem.
        """
        compilelock.get_lock()
        try:
            # add entries that are not in the entry_from_key dictionary
            for root, dirs, files in os.walk(self.dirname):
                if os.path.join(root, 'key.pkl') in self.loaded_key_pkl:
                    continue
                if 'key.pkl' in files:
                    key_pkl = os.path.join(root, 'key.pkl')
                    debug('refresh adding', key_pkl)
                    try:
                        key = cPickle.load(file(key_pkl))
                    except:
                        error("ModuleCache.refresh() Failed to unpickle cache key", key_pkl)
                        info("Erasing broken file", key_pkl)
                        os.remove(key_pkl)
                        continue
                    if not key[0]: #if the version is False
                        warning("ModuleCache.refresh() Found unversioned key in cache, deleting it.", key_pkl)
                        info("Erasing broken file", key_pkl)
                        os.remove(key_pkl)
                        continue
                    if key not in self.entry_from_key:
                        entry = module_name_from_dir(root)
                        self.entry_from_key[key] = entry
                        # assert that we haven't already got this entry somehow
                        assert entry not in self.module_from_name
                        self.loaded_key_pkl.add(key_pkl)

            # remove entries that are not in the filesystem
            items_copy = list(self.entry_from_key.iteritems())
            for key, entry in items_copy:
                try:
                    # test to see that the file is [present and] readable
                    open(entry).close()
                    gone = False
                except IOError:
                    gone = True
                if gone:
                    # assert that we didn't have one of the deleted files
                    # loaded up and in use.  
                    # If so, it should not have been deleted.  This should be considered a
                    # failure of the OTHER process, that deleted it.
                    if entry in self.module_from_name:
                        error("The module %s that was loaded by this ModuleCache can no longer be read from file... this could lead to problems." % name)
                        del self.module_from_name[entry]

                    info("deleting ModuleCache entry", entry)
                    del self.entry_from_key[key]
                    if key[0]: 
                        #this is a versioned entry, so should have been on disk
                        self.loaded_key_pkl.remove(os.path.join(os.path.dirname(entry), 'key.pkl'))

        finally:
            compilelock.release_lock()

    def module_from_key(self, key, fn=None):
        rval = None
        try:
            _version, _rest = key
        except:
            raise ValueError("Invalid key. key must have form (version, rest)", key)
        if key in self.entry_from_key:
            # we have seen this key either in this process or previously
            #debug('OLD KEY HASH', hash(key), hash(key[1][0]), key[1][0])
            name = self.entry_from_key[key]

            if name not in self.module_from_name:
                #debug('loading name', name)
                self.module_from_name[name] = dlimport(name)
                self.stats[1] += 1
            else:
                self.stats[0] += 1
            rval = self.module_from_name[name]
        else:
            # we have never seen this key before
            location = tempfile.mkdtemp(dir=self.dirname)
            #debug("LOCATION*", location)
            try:
                module = fn(location=location)  # WILL FAIL FOR BAD C CODE
            except Exception, e:
                shutil.rmtree(location)
                #try:
                #except Exception, ee:
                    #error('failed to cleanup location', location, ee)
                raise
            name = module.__file__

            debug("Adding module to cache", key, name)
            assert name.startswith(location)
            assert name not in self.module_from_name
            assert key not in self.entry_from_key
<<<<<<< HEAD
            if _version: # save they key
                key_pkl = os.path.join(location, 'key.pkl')
                key_file = file(key_pkl, 'w')
                try:
                    cPickle.dump(key, key_file, cPickle.HIGHEST_PROTOCOL)
                    key_file.close()
                    key_broken = False
                except cPickle.PicklingError:
                    key_file.close()
                    os.remove(key_pkl)
                    warning("Cache leak due to unpickle-able key", key)
                    key_broken = True

                if not key_broken:
                    key_from_file = cPickle.load(file(key_pkl))
                    if key != key_from_file:
                        raise Exception("key not equal to unpickled version (Hint: verify the __eq__ and __hash__ functions for your Ops", (key, key_from_file))
                self.loaded_key_pkl.add(key_pkl)
=======
            key_pkl = os.path.join(location, 'key.pkl')
            key_file = file(key_pkl, 'w')
            try:
                if sys.platform == 'win32':
                    # Looks like there is a bug under Windows, where using the
                    # highest protocol will result in a pickle file that cannot
                    # be loaded afterwards.
                    cPickle.dump(key, key_file)
                else:
                    cPickle.dump(key, key_file, cPickle.HIGHEST_PROTOCOL)
                key_file.close()
                key_broken = False
            except cPickle.PicklingError:
                key_file.close()
                os.remove(key_pkl)
                warning("Cache leak due to unpickle-able key", key)
                key_broken = True

            if _version and not key_broken:
                key_from_file = cPickle.load(file(key_pkl))
                if key != key_from_file:
                    raise Exception("key not equal to unpickled version (Hint: verify the __eq__ and __hash__ functions for your Ops", (key, key_from_file))
>>>>>>> 34736410
            self.entry_from_key[key] = name
            self.module_from_name[name] = module

            self.stats[2] += 1
            rval = module
        #debug('stats', self.stats, sum(self.stats))
        return rval

    age_thresh = 60*60*24*31
    """The default age threshold for `clear_old` (in seconds)
    """
    def clear_old(self, age_thresh=None): #default to a 31-day age_threshold
        """
        Delete entries from the filesystem for cache entries that are too old.

        :param age_thresh: dynamic modules whose last access time is more than ``age_thresh``
        seconds ago will be erased.
        """
        age_thresh = self.age_thresh if age_thresh is None else age_thresh
        compilelock.get_lock()
        try:
            # update the age of modules that have been accessed by other processes
            self.refresh() 
            time_now = time.time()
            # the .items() is important here:
            # we need to get a copy of the whole list of keys and entries
            items_copy = list(self.entry_from_key.iteritems())
            for key, entry in items_copy: 
                age = time_now - last_access_time(entry)
                if age > age_thresh:
                    # TODO: we are assuming that modules that haven't been accessed in over
                    # age_thresh are not currently in use by other processes, but that could be
                    # false for long-running jobs...
                    assert entry not in self.module_from_name
                    del self.entry_from_key[key]
                    parent = os.path.dirname(entry)
                    assert parent.startswith(os.path.join(self.dirname, 'tmp'))
                    debug("Removing cache dir", parent)
                    shutil.rmtree(parent)

        finally:
            compilelock.release_lock()

    def clear(self):
        """
        Clear all the elements of the cache
        """
        return self.clear_old(-1.0)

    def clear_unversioned(self):
        """Delete unversioned dynamic modules from the internal dictionaries and from the
        filesystem.
        """
        items_copy = list(self.entry_from_key.iteritems())
        for key, entry in items_copy: 
            version, rest = key
            if not version:
                del self.entry_from_key[key]

                # entry is guaranteed to be in this dictionary,
                # because an unversioned entry should never have been loaded via refresh
                assert entry in self.module_from_name

                del self.module_from_name[entry] 

                parent = os.path.dirname(entry)
                assert parent.startswith(os.path.join(self.dirname, 'tmp'))
                debug("Removing unversioned dir", parent)
                shutil.rmtree(parent)
    def _on_atexit(self):
        self.refresh()
        self.clear_old()
        self.clear_unversioned()

_module_cache = None
def get_module_cache(dirname, force_fresh=None):
    global _module_cache
    if _module_cache is None:
        _module_cache = ModuleCache(dirname, force_fresh=force_fresh)
        atexit.register(_module_cache._on_atexit)
    return _module_cache

def get_lib_extension():
    """Return the platform-dependent extension for compiled modules."""
    if sys.platform == 'win32':
        return 'pyd'
    else:
        return 'so'

def gcc_module_compile_str(module_name, src_code, location=None, include_dirs=[], lib_dirs=[], libs=[],
        preargs=[], tmpdir=None):
    #TODO: don't to the dlimport in this function
    preargs= [] if preargs is None else list(preargs)
    preargs.append('-fPIC')
    no_opt = False


    include_dirs = [distutils.sysconfig.get_python_inc()] + \
                    numpy.distutils.misc_util.get_numpy_include_dirs()\
                    + include_dirs
    python_inc = distutils.sysconfig.get_python_inc()
    if sys.platform == 'win32':
        # Typical include directory: C:\Python26\include
        libname = os.path.basename(os.path.dirname(python_inc)).lower()
        # Also add directory containing the Python library to the library
        # directories.
        python_lib_dir = os.path.join(os.path.dirname(python_inc), 'libs')
        lib_dirs = [python_lib_dir] + lib_dirs
    else:
        # Typical include directory: /usr/include/python2.6
        libname = os.path.basename(python_inc)
    libs = [libname] + libs

    workdir = location

    cppfilename = os.path.join(workdir, 'mod.cpp')
    cppfile = file(cppfilename, 'w')

    debug('Writing module C++ code to', cppfilename)
    ofiles = []
    rval = None

    cppfile.write(src_code)
    cppfile.close()

    lib_filename = os.path.join(workdir, '%s.%s' %
            (module_name, get_lib_extension()))

    debug('Generating shared lib', lib_filename)
    cmd = ['g++', '-shared', '-g']
    if no_opt:
        cmd.extend(p for p in preargs if not p.startswith('-O'))
    else:
        cmd.extend(preargs)
    cmd.extend('-I%s'%idir for idir in include_dirs)
    cmd.extend(['-o',lib_filename]) 
    cmd.append(cppfilename)
    cmd.extend(['-L%s'%ldir for ldir in lib_dirs])
    cmd.extend(['-l%s'%l for l in libs])
    debug('Running cmd', ' '.join(cmd))

    p = subprocess.Popen(cmd)
    status = p.wait()

    if status:
        error('g++ return status', status)
    else:
        #touch the __init__ file
        file(os.path.join(workdir, "__init__.py"),'w').close()      

        rval = dlimport(lib_filename)
    return rval


def nvcc_module_compile_str(module_name, src_code, location=None, include_dirs=[], lib_dirs=[], libs=[],
        preargs=[], tmpdir=None):
    preargs= [] if preargs is None else list(preargs)
    preargs.append('-fPIC')
    no_opt = False


    raise NotImplementedError()

    #TODO: -O preargs should be passed globally, not to -Xcompiler

    #TODO: where to find these strings?  sys? distutils?
    include_dirs = ['/usr/include/python2.6'] + include_dirs
    libs = ['python2.6', 'cudart'] + libs
    lib_dirs = ['/usr/local/cuda/lib']+lib_dirs

    workdir = tempfile.mkdtemp(dir=location)

    cppfilename = os.path.join(workdir, 'mod.cpp') #.cpp to use g++
    cppfilename = os.path.join(workdir, 'mod.cu') #.cu to use nvopencc
    cppfile = file(cppfilename, 'w')

    debug('Writing module C++ code to', cppfilename)
    ofiles = []
    rval = None
    try:
        cppfile.write(src_code)
        cppfile.close()
        lib_filename = os.path.join(workdir, '%s.%s' %
                (module_name, get_lib_extension()))

        debug('Generating shared lib', lib_filename)
        cmd = ['nvcc', '-shared', '-g']
        cmd.extend(['-Xcompiler', ','.join(preargs)])
        cmd.extend('-I%s'%idir for idir in include_dirs)
        cmd.extend(['-o',lib_filename]) 
        cmd.append(cppfilename)
        cmd.extend(['-L%s'%ldir for ldir in lib_dirs])
        cmd.extend(['-l%s'%l for l in libs])
        debug('Running cmd', ' '.join(cmd))

        p = subprocess.Popen(cmd)
        status = p.wait()

        if status:
            warning('nvcc return status', status)
        else:
            #touch the __init__ file
            file(os.path.join(workdir, "__init__.py"),'w').close()      

            #load the module
            sys.path.insert(0, workdir)
            try:
                rval = __import__(module_name, {}, {}, [module_name])
                if not rval:
                    debug('__import__ failed')
            finally:
                del sys.path[0]

            assert pathcopy == sys.path

    finally:
        warning("TODO: cleanup")
        #os.remove(cppfilename)
        for ofile in ofiles:
            #os.remove(ofiles[0])
            pass
    return rval

def icc_module_compile_str(*args):
    raise NotImplementedError()
<|MERGE_RESOLUTION|>--- conflicted
+++ resolved
@@ -7,7 +7,7 @@
 import compilelock # we will abuse the lockfile mechanism when reading and writing the registry
 
 _logger=logging.getLogger("theano.gof.cmodule")
-_logger.setLevel(logging.INFO)
+_logger.setLevel(logging.WARN)
 
 def error(*args):
     #sys.stderr.write('ERROR:'+ ' '.join(str(a) for a in args)+'\n')
@@ -174,8 +174,7 @@
     """Scan the contents of a cache directory and return full path of the dynamic lib in it.
     """
     files = os.listdir(dirname)
-    names = [file for file in files if file.endswith('.so') or
-                                       file.endswith('.pyd')]
+    names = [file for file in files if file.endswith('.so') or file.endswith('.pyd')]
     if len(names) != 1:
         raise Exception('Failed to load dynamic libraries from dir', dirname)
     return os.path.join(dirname, names[0])
@@ -352,12 +351,17 @@
             assert name.startswith(location)
             assert name not in self.module_from_name
             assert key not in self.entry_from_key
-<<<<<<< HEAD
             if _version: # save they key
                 key_pkl = os.path.join(location, 'key.pkl')
                 key_file = file(key_pkl, 'w')
                 try:
-                    cPickle.dump(key, key_file, cPickle.HIGHEST_PROTOCOL)
+                    if sys.platform == 'win32':
+                        # Looks like there is a bug under Windows, where using the
+                        # highest protocol will result in a pickle file that cannot
+                        # be loaded afterwards.
+                        cPickle.dump(key, key_file)
+                    else:
+                        cPickle.dump(key, key_file, cPickle.HIGHEST_PROTOCOL)
                     key_file.close()
                     key_broken = False
                 except cPickle.PicklingError:
@@ -371,30 +375,6 @@
                     if key != key_from_file:
                         raise Exception("key not equal to unpickled version (Hint: verify the __eq__ and __hash__ functions for your Ops", (key, key_from_file))
                 self.loaded_key_pkl.add(key_pkl)
-=======
-            key_pkl = os.path.join(location, 'key.pkl')
-            key_file = file(key_pkl, 'w')
-            try:
-                if sys.platform == 'win32':
-                    # Looks like there is a bug under Windows, where using the
-                    # highest protocol will result in a pickle file that cannot
-                    # be loaded afterwards.
-                    cPickle.dump(key, key_file)
-                else:
-                    cPickle.dump(key, key_file, cPickle.HIGHEST_PROTOCOL)
-                key_file.close()
-                key_broken = False
-            except cPickle.PicklingError:
-                key_file.close()
-                os.remove(key_pkl)
-                warning("Cache leak due to unpickle-able key", key)
-                key_broken = True
-
-            if _version and not key_broken:
-                key_from_file = cPickle.load(file(key_pkl))
-                if key != key_from_file:
-                    raise Exception("key not equal to unpickled version (Hint: verify the __eq__ and __hash__ functions for your Ops", (key, key_from_file))
->>>>>>> 34736410
             self.entry_from_key[key] = name
             self.module_from_name[name] = module
 
@@ -491,7 +471,6 @@
     preargs.append('-fPIC')
     no_opt = False
 
-
     include_dirs = [distutils.sysconfig.get_python_inc()] + \
                     numpy.distutils.misc_util.get_numpy_include_dirs()\
                     + include_dirs
