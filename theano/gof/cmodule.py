--- conflicted
+++ resolved
@@ -533,23 +533,11 @@
       preargs = list(preargs)
 
     preargs.append('-fPIC')
-    
-
-
-
     no_opt = False
 
-<<<<<<< HEAD
-
-    include_dirs = [distutils.sysconfig.get_python_inc()] + \
-                    numpy.distutils.misc_util.get_numpy_include_dirs()\
-                    + include_dirs
-    python_inc = distutils.sysconfig.get_python_inc()
-=======
     include_dirs = std_include_dirs() + include_dirs
     libs = std_libs() + libs
     lib_dirs = std_lib_dirs() + lib_dirs
->>>>>>> 5f8f1fa9
     if sys.platform == 'win32':
         python_inc = distutils.sysconfig.get_python_inc()
         # Typical include directory: C:\Python26\include
@@ -600,6 +588,7 @@
     cmd.extend(['-L%s'%ldir for ldir in lib_dirs])
     cmd.extend(['-l%s'%l for l in libs])
     debug('Running cmd', ' '.join(cmd))
+
     p = subprocess.Popen(cmd)
     status = p.wait()
 
