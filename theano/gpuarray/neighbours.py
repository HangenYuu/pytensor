--- conflicted
+++ resolved
@@ -23,19 +23,6 @@
 
     """
     def __init__(self, mode='valid'):
-<<<<<<< HEAD
-        if mode not in ['valid', 'ignore_borders', 'wrap_centered', 'half']:
-            raise NotImplementedError("Only the mode valid, ignore_borders"
-                                      ", wrap_centered and half"
-                                      " have been implemented for the op"
-                                      " GpuImages2Neibs")
-        self.mode = mode
-
-    def make_node(self, ten4, neib_shape, neib_step=None):
-        # TODO: I don't know why, but without this the tests fail?
-        neib_shape.eval()
-        ####
-=======
         if mode not in ['valid', 'half', 'full',
                         'ignore_borders', 'wrap_centered']:
             raise NotImplementedError("Only the mode valid, half, full, "
@@ -44,7 +31,6 @@
         self.mode = mode
 
     def make_node(self, ten4, neib_shape, neib_step=None):
->>>>>>> 85501a81
         ten4 = as_gpuarray_variable(ten4, infer_context_name(ten4))
         neib_shape = T.as_tensor_variable(neib_shape)
         if neib_step is None:
@@ -67,11 +53,7 @@
         return node.inputs[0].type.context
 
     def c_code_cache_version(self):
-<<<<<<< HEAD
-        return (12, )
-=======
         return (12,)
->>>>>>> 85501a81
 
     def c_headers(self):
         return ['<numpy_compat.h>', '<gpuarray/types.h>']
@@ -139,11 +121,8 @@
                                         ten4_2 -= height;
                                 } else if ("%(mode)s"=="half"){
                                     ten4_2 -= wrap_centered_half_idx_shift_x;
-<<<<<<< HEAD
-=======
                                 } else if ("%(mode)s"=="full"){
                                     ten4_2 -= c - 1;
->>>>>>> 85501a81
                                 }
                                 ga_int j = LID_0;  // loop over d
                                 {
@@ -156,11 +135,8 @@
                                             ten4_3 -= width;
                                     } else if ("%(mode)s"=="half"){
                                         ten4_3 -= wrap_centered_half_idx_shift_y;
-<<<<<<< HEAD
-=======
                                     } else if ("%(mode)s"=="full"){
                                         ten4_3 -= d - 1;
->>>>>>> 85501a81
                                     }
 
                                     ga_int z_col = j + d * i;
@@ -244,11 +220,8 @@
                                         ten4_2 -= height;
                                 } else if ("%(mode)s"=="half"){
                                     ten4_2 -= wrap_centered_half_idx_shift_x;
-<<<<<<< HEAD
-=======
                                 } else if ("%(mode)s"=="full"){
                                     ten4_2 -= c - 1;
->>>>>>> 85501a81
                                 }
                                 // loop over d
                                 for (ga_int j = LID_0; j < d; j+=LDIM_0)
@@ -262,11 +235,8 @@
                                             ten4_3 -= width;
                                     } else if ("%(mode)s"=="half"){
                                         ten4_3 -= wrap_centered_half_idx_shift_y;
-<<<<<<< HEAD
-=======
                                     } else if ("%(mode)s"=="full"){
                                         ten4_3 -= d - 1;
->>>>>>> 85501a81
                                     }
 
                                     ga_int z_col = j + d * i;
@@ -463,8 +433,6 @@
                 grid_c = 1+(((PyGpuArray_DIMS(%(ten4)s))[2]-(c%%2))/step_x);
                 //number of patch in width
                 grid_d = 1+(((PyGpuArray_DIMS(%(ten4)s))[3]-(d%%2))/step_y);
-<<<<<<< HEAD
-=======
             }else if ( "%(mode)s" == "full") {
                 if ( ((PyGpuArray_DIMS(%(ten4)s))[2] < c) ||
                  ( (((PyGpuArray_DIMS(%(ten4)s))[2]+c-2) %% step_x)!=0))
@@ -490,7 +458,6 @@
                 grid_c = 1+(((PyGpuArray_DIMS(%(ten4)s))[2]+c-2)/step_x);
                 //number of patch in width
                 grid_d = 1+(((PyGpuArray_DIMS(%(ten4)s))[3]+d-2)/step_y);
->>>>>>> 85501a81
             }else{
                 PyErr_Format(PyExc_TypeError,
                              "GpuImages2Neibs:: unknown mode '%(mode)s'");
@@ -609,9 +576,5 @@
 @op_lifter([Images2Neibs])
 @register_opt2([Images2Neibs], 'fast_compile')
 def local_gpua_images2neibs(op, context_name, inputs, outputs):
-<<<<<<< HEAD
-    if op.mode in ['valid', 'ignore_borders', 'wrap_centered', 'half']:
-=======
     if op.mode in ['valid', 'half', 'full', 'ignore_borders', 'wrap_centered']:
->>>>>>> 85501a81
         return GpuImages2Neibs(op.mode)